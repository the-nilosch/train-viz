--- conflicted
+++ resolved
@@ -184,10 +184,7 @@
     "collapsed": false
    },
    "id": "f5b86ea48cda8a8f",
-<<<<<<< HEAD
-=======
-   "outputs": [],
->>>>>>> 4cf61cf2
+   "outputs": [],
    "execution_count": null
   },
   {
